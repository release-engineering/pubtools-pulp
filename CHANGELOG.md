--- conflicted
+++ resolved
@@ -7,11 +7,9 @@
 
 ## [Unreleased]
 
-<<<<<<< HEAD
 ### Added
 
 - Added `Client.search_task` for searching tasks.
-=======
 - Added `requires` and `provides` attrs to `RpmUnit` class
 
 ## [2.18.0] - 2021-11-29
@@ -20,7 +18,6 @@
   authenticated sync tasks.
 - Fake client now accurately reproduces Pulp server behavior around replacing an
   existing file/iso unit.
->>>>>>> a8ec0cef
 
 ## [2.17.0] - 2021-10-27
 
