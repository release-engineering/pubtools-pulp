--- conflicted
+++ resolved
@@ -7,14 +7,12 @@
 
 ## [Unreleased]
 
-<<<<<<< HEAD
 ### Fixed
 - Fixed certain exceptions from requests library not being propagated properly while
   getting maintenance report.
-=======
+
 ### Changed
 - Task failure/completion logs now include task tags.
->>>>>>> b5427cd6
 
 ## [2.3.0] - 2019-09-25
 
