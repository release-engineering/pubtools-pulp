--- conflicted
+++ resolved
@@ -8,12 +8,9 @@
 ## [Unreleased]
 
 ### Added
-<<<<<<< HEAD
 - Introduced "proxy futures" for values produced by this library.
-=======
-- Added a new attribute a`relative_url` to `Distributor`, so users can search distributors
+- Added a new attribute `relative_url` to `Distributor`, so users can search distributors
   by relative_url
->>>>>>> 71315eca
 
 ## [2.1.0] - 2019-09-10
 
